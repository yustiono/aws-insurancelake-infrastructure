--- conflicted
+++ resolved
@@ -87,12 +87,7 @@
 
                 # If you use Bitbucket Cloud or any other supported Codestar provider, specify the
                 # Codestar connection ARN
-<<<<<<< HEAD
-                CODESTAR_CONNECTION_ARN: 'arn:aws:codestar-connections:us-east-1:471112642074:connection/3c87aebe-96b6-427b-94d6-dad3b6c2ad4f',
-                    #'arn:aws:codestar-connections:ca-central-1:471112642074:connection/d12a5b29-86ca-4172-a200-90be28e9b688',
-=======
                 CODESTAR_CONNECTION_ARN: 'arn:aws:codestar-connections:ca-central-1:381492023583:connection/bca7e6f6-66c3-4c7f-afec-eb8c7ccc3d25',
->>>>>>> 98967f2d
 
                 # Codestar repository owner or workspace name if using Bitbucket Cloud
                 CODESTAR_REPOSITORY_OWNER_NAME: '',
